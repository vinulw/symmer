--- conflicted
+++ resolved
@@ -15,11 +15,8 @@
 isort = "^5.10.1"
 black = "^22.1.0"
 flake8 = "^4.0.1"
-<<<<<<< HEAD
 py3Dmol = "^1.8.0"
-=======
 pyzx = "^0.7.0"
->>>>>>> 7645b74b
 
 [tool.poetry.dev-dependencies]
 
