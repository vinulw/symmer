from multiprocessing.sharedctypes import Value
import numpy as np
from copy import deepcopy
from typing import Dict, List, Tuple, Union
from functools import reduce
from cached_property import cached_property
from itertools import product
from scipy.sparse import csr_matrix
import warnings
warnings.simplefilter('always', UserWarning)
from symred.utils import gf2_gaus_elim, norm
from openfermion import QubitOperator

def symplectic_to_string(symp_vec) -> str:
    """
    Returns string form of symplectic vector defined as (X | Z)

    Args:
        symp_vec (array): symplectic Pauliword array

    Returns:
        Pword_string (str): String version of symplectic array

    """
    n_qubits = len(symp_vec) // 2

    X_block = symp_vec[:n_qubits]
    Z_block = symp_vec[n_qubits:]

    Y_loc = np.bitwise_and(X_block, Z_block).astype(bool)
    X_loc = np.bitwise_xor(Y_loc, X_block).astype(bool)
    Z_loc = np.bitwise_xor(Y_loc, Z_block).astype(bool)

    char_aray = np.array(list('I' * n_qubits), dtype=str)

    char_aray[Y_loc] = 'Y'
    char_aray[X_loc] = 'X'
    char_aray[Z_loc] = 'Z'

    Pword_string = ''.join(char_aray)

    return Pword_string

def string_to_symplectic(pauli_str, n_qubits):
    """
    """
    assert(len(pauli_str) == n_qubits), 'Number of qubits is incompatible with pauli string'
    assert (set(pauli_str).issubset({'I', 'X', 'Y', 'Z'})), 'pauliword must only contain X,Y,Z,I terms'

    char_aray = np.array(list(pauli_str), dtype=str)
    X_loc = (char_aray == 'X')
    Z_loc = (char_aray == 'Z')
    Y_loc = (char_aray == 'Y')

    symp_vec = np.zeros(2*n_qubits, dtype=int)
    symp_vec[:n_qubits] += X_loc
    symp_vec[n_qubits:] += Z_loc
    symp_vec[:n_qubits] += Y_loc
    symp_vec[n_qubits:] += Y_loc

    return symp_vec

def count1_in_int_bitstring(i):
    """
    Count number of "1" bits in integer i to be thought of in binary representation

    https://stackoverflow.com/questions/109023/how-to-count-the-number-of-set-bits-in-a-32-bit-integer#109025
    https://web.archive.org/web/20151229003112/http://blogs.msdn.com/b/jeuge/archive/2005/06/08/hakmem-bit-count.aspx
    """
    i = i - ((i >> 1) & 0x55555555)  # add pairs of bits
    i = (i & 0x33333333) + ((i >> 2) & 0x33333333)  # quads
    return (((i + (i >> 4) & 0xF0F0F0F) * 0x1010101) & 0xffffffff) >> 24

def symplectic_to_sparse_matrix(symp_vec, coeff) -> csr_matrix:
    """
    Returns (2**n x 2**n) matrix of paulioperator kronector product together
     defined from symplectic vector defined as (X | Z)

    This follows because tensor products of Pauli operators are one-sparse: they each have only
    one nonzero entry in each row and column

    Args:
        symp_vec (array): symplectic Pauliword array

    Returns:
        sparse_matrix (csr_matrix): sparse matrix of Pauliword

    """
    n_qubits = len(symp_vec) // 2

    X_block = symp_vec[:n_qubits]
    Z_block = symp_vec[n_qubits:]

    Y_number = sum(np.bitwise_and(X_block, Z_block).astype(int))
    global_phase = (-1j) ** Y_number

    # reverse order to match bitstring int valu of each bit in binary: [..., 32, 16, 8, 4, 2, 1]
    binary_int_array = 1 << np.arange(n_qubits-1, -1, -1)

    x_int = X_block @ binary_int_array
    z_int = Z_block @ binary_int_array

    dimension = 2**n_qubits

    row_ind = np.arange(dimension)
    col_ind = np.bitwise_xor(row_ind, x_int)

    row_inds_and_Zint = np.bitwise_and(row_ind, z_int)
    vals = global_phase * (-1) ** (count1_in_int_bitstring(row_inds_and_Zint)%2)

    sparse_matrix = csr_matrix(
        (vals, (row_ind, col_ind)),
        shape=(dimension, dimension),
        dtype=complex
            )

    return coeff*sparse_matrix

class PauliwordOp:
    """ 
    A class thats represents an operator defined over the Pauli group in the symplectic representation.
    """
    sigfig = '.10f'
    
    def __init__(self, 
            operator:   Union[List[str], Dict[str, float], np.array], 
            coeff_vec: Union[List[complex], np.array] = None
        ) -> None:
        """ 
        PauliwordOp may be initialized from either a dictionary in the form {pauli:coeff, ...}, 
        a list of Pauli strings or in the symplectic representation. In the latter two cases a 
        supplementary list of coefficients is also required, whereas this is inherent within the 
        dictionary representation. Operating on the level of the symplectic matrix is fastest 
        since it circumvents various conversions required - this is how the methods defined 
        below function.
        """

        if isinstance(operator, np.ndarray):
            if len(operator.shape)==1:
                operator = operator.reshape([1, len(operator)])
            self.symp_matrix = operator
            self.n_qubits = self.symp_matrix.shape[1]//2
        else:
            if isinstance(operator, dict):
                operator, coeff_vec = zip(*operator.items())
                operator = list(operator)
            if isinstance(operator, list):
                self._init_from_paulistring_list(operator)
            else:
                raise ValueError(f'unkown operator type: must be dict or np.array: {type(operator)}')
        
        assert(coeff_vec is not None), 'A list of coefficients has not been supplied'
        self.coeff_vec = np.asarray(coeff_vec, dtype=complex)
        self.n_terms = self.symp_matrix.shape[0]
        assert(self.n_terms==len(self.coeff_vec)), 'coeff list and Pauliwords not same length'
        assert(set(np.unique(self.symp_matrix)).issubset({0,1})), 'symplectic array not defined with 0 and 1 only'
        self.X_block = self.symp_matrix[:, :self.n_qubits]
        self.Z_block = self.symp_matrix[:, self.n_qubits:]
        
    def _init_from_paulistring_list(self, 
            operator_list: List[str]
        ) -> None:
        """
        """
        n_rows = len(operator_list)
        self.n_qubits = len(operator_list[0])

        self.symp_matrix = np.zeros((n_rows, 2 * self.n_qubits), dtype=int)
        for row_ind, pauli_str in enumerate(operator_list):
            self.symp_matrix[row_ind] = string_to_symplectic(pauli_str, self.n_qubits)

    def __str__(self) -> str:
        """ 
        Defines the print behaviour of PauliwordOp - 
        returns the operator in an easily readable format

        Returns:
            out_string (str): human-readable PauliwordOp string
        """
        out_string = ''
        for pauli_vec, coeff in zip(self.symp_matrix, self.coeff_vec):
            p_string = symplectic_to_string(pauli_vec)
            out_string += (f'{format(coeff, self.sigfig)} {p_string} +\n')
        return out_string[:-3]

    def copy(self) -> "PauliwordOp":
        """ 
        Create a carbon copy of the class instance
        """
        return deepcopy(self)

    def sort(self, by='decreasing', key='magnitude') -> "PauliwordOp":
        """
        Sort the terms by some key, either magnitude, weight X, Y or Z
        """
        if key=='magnitude':
            sort_order = np.argsort(-abs(self.coeff_vec))
        elif key=='weight':
            sort_order = np.argsort(-np.einsum('ij->i', self.symp_matrix))
        elif key=='Z':
            sort_order = np.argsort(np.einsum('ij->i', (self.n_qubits+1)*self.X_block + self.Z_block))
        elif key=='X':
            sort_order = np.argsort(np.einsum('ij->i', self.X_block + (self.n_qubits+1)*self.Z_block))
        elif key=='Y':
            sort_order = np.argsort(np.einsum('ij->i', abs(self.X_block - self.Z_block)))
        else:
            raise ValueError('Only permitted sort key values are magnitude, weight, X, Y or Z')
        if by=='increasing':
            sort_order = sort_order[::-1]
        elif by!='decreasing':
            raise ValueError('Only permitted sort by values are increasing or decreasing')
        return PauliwordOp(self.symp_matrix[sort_order], self.coeff_vec[sort_order])

    def basis_reconstruction(self, 
            operator_basis: "PauliwordOp"
        ) -> np.array:
        """ simultaneously reconstruct every operator term in the supplied basis.
        Performs Gaussian elimination on [op_basis.T | self_symp_csc.T] and restricts 
        so that the row-reduced identity block is removed. Each row of the
        resulting matrix will index the basis elements required to reconstruct
        the corresponding term in the operator.
        """
        dim = operator_basis.n_terms
        basis_symp_csc = operator_basis.symp_matrix
        basis_op_stack = np.vstack([basis_symp_csc, self.symp_matrix])
        op_reconstruction = gf2_gaus_elim(basis_op_stack.T)[:dim,dim:].T

        return op_reconstruction

    @cached_property
    def Y_count(self) -> np.array:
        """ 
        Count the qubit positions of each term set to Pauli Y

        cached_property means this only runs once and then is stored
        as self.Y_count

        Returns:
            numpy array of Y counts over terms of PauliwordOp
        """
        # Y_coords = self.X_block + self.Z_block == 2
        Y_coords = np.bitwise_and(self.X_block, self.Z_block)
        return np.array(Y_coords.sum(axis=1))

    def _multiply_single_Pword_phaseless(self,
            Pword:"PauliwordOp"
        ) -> np.array:
        """ performs *phaseless* Pauli multiplication via binary summation 
        of the symplectic matrix. Phase requires additional operations that
        are computed in _multiply_single_Pword.
        """
        pauli_mult_phaseless = np.bitwise_xor(self.symp_matrix, Pword.symp_matrix)
        return PauliwordOp(pauli_mult_phaseless, np.ones(self.n_terms))
    
    def _multiply_single_Pword(self, 
            Pword:"PauliwordOp"
        ) -> "PauliwordOp":
        """ performs Pauli multiplication with phases. The phase compensation 
        is implemented as per https://doi.org/10.1103/PhysRevA.68.042318
        """
        phaseless_prod_Pword = self._multiply_single_Pword_phaseless(Pword)

        # counts ZX mismatches for sign flip
        assert(Pword.n_terms==1), 'not single Pauliword'
        num_sign_flips = np.sum(np.bitwise_and(self.X_block, Pword.Z_block),
                               axis=1)
        sign_change = (-1) ** num_sign_flips

        # mapping from sigma to tau representation
        full_Y_count = self.Y_count + Pword.Y_count
        sigma_tau_compensation = (-1j) ** full_Y_count

        # back from tau to sigma (note uses output Pword)
        tau_sigma_compensation = (1j) ** phaseless_prod_Pword.Y_count

        # the full phase modification
        phase_mod = sign_change * sigma_tau_compensation * tau_sigma_compensation
        new_coeff_vec = phase_mod * self.coeff_vec * Pword.coeff_vec

        return PauliwordOp(phaseless_prod_Pword.symp_matrix, new_coeff_vec)

    def cleanup(self) -> "PauliwordOp":
        """ Remove duplicated rows of symplectic matrix terms, whilst summing
        the corresponding coefficients of the deleted rows in coeff
        """
        # order lexicographically
        term_ordering = np.lexsort(self.symp_matrix.T)
        sorted_terms = self.symp_matrix[term_ordering]
        sorted_coeff = self.coeff_vec[term_ordering]
        # unique terms are those with non-zero entries in the adjacent row difference array
        diff_adjacent = np.diff(sorted_terms, axis=0)
        mask_unique_terms = np.array([True]+np.any(diff_adjacent, axis=1).tolist()) #faster than np.append!
        reduced_symp_matrix = sorted_terms[mask_unique_terms]
        # mask the term indices such that those which are skipped are summed under np.reduceat
        summing_indices = np.arange(self.n_terms)[mask_unique_terms]
        reduced_coeff_vec = np.add.reduceat(sorted_coeff, summing_indices, axis=0)

        return PauliwordOp(reduced_symp_matrix, reduced_coeff_vec)

    def cleanup_zeros(self, zero_threshold=1e-15):
        """ 
        Delete terms with zero coefficient - this is not included in the cleanup method
        as one may wish to allow zero coefficients (e.g. as an Ansatz parameter angle)
        """
        clean_operator = self.cleanup()
        mask_nonzero = np.where(abs(clean_operator.coeff_vec)>zero_threshold)
        return PauliwordOp(clean_operator.symp_matrix[mask_nonzero], 
                            clean_operator.coeff_vec[mask_nonzero])

    def __eq__(self, Pword: "PauliwordOp") -> bool:
        """ In theory should use logical XNOR to check symplectic matrix match, however
        can use standard logical XOR and look for False indices instead (implementation
        skips an additional NOT operation) 
        """
        check_1 = self.cleanup()
        check_2 = Pword.cleanup()
        if check_1.n_qubits != check_2.n_qubits:
            raise ValueError('Operators defined over differing numbers of qubits.')
        elif check_1.n_terms != check_2.n_terms:
            return False
        else:
            return (
                not np.einsum('ij->', np.logical_xor(check_1.symp_matrix, check_2.symp_matrix)) and 
                np.allclose(check_1.coeff_vec, check_2.coeff_vec)
            )

    def __add__(self, 
            Pword: "PauliwordOp"
        ) -> "PauliwordOp":
        """ Add to this PauliwordOp another PauliwordOp by stacking the
        respective symplectic matrices and cleaning any resulting duplicates
        """
        assert (self.n_qubits == Pword.n_qubits), 'Pauliwords defined for different number of qubits'
        P_symp_mat_new = np.vstack((self.symp_matrix, Pword.symp_matrix))
        P_new_coeffs = np.hstack((self.coeff_vec, Pword.coeff_vec)) 

        # cleanup run to remove duplicate rows (Pauliwords)
        return PauliwordOp(P_symp_mat_new, P_new_coeffs).cleanup()

    def __sub__(self,
            Pword: "PauliwordOp"
        ) -> "PauliwordOp":
        """ Subtract from this PauliwordOp another PauliwordOp 
        by negating the coefficients and summing
        """     
        op_copy = Pword.copy()
        op_copy.coeff_vec*=-1
        
        return self+op_copy

    def __mul__(self, 
            mul_obj: Union["PauliwordOp", "QuantumState"]
        ) -> "PauliwordOp":
        """ Right-multiplication of this PauliwordOp by another PauliwordOp.
        The phaseless multiplication is achieved via binary summation of the
        symplectic matrix in _multiply_single_Pword_phaseless whilst the phase
        compensation is introduced in _multiply_single_Pword.
        """
        if isinstance(mul_obj, QuantumState):
            assert(mul_obj.vec_type == 'ket'), 'cannot multiply a bra from the left'
            Pword = mul_obj.state_op
        else:
            Pword = mul_obj
        assert (self.n_qubits == Pword.n_qubits), 'Pauliwords defined for different number of qubits'
        P_updated_list =[]
        for Pvec_single,coeff_single in zip(Pword.symp_matrix,Pword.coeff_vec):
            Pword_temp = PauliwordOp(Pvec_single, [coeff_single])
            P_new = self._multiply_single_Pword(Pword_temp)
            P_updated_list.append(P_new)

        P_final = reduce(lambda x,y: x+y, P_updated_list)

        if isinstance(mul_obj, QuantumState):
            coeff_vector = P_final.coeff_vec*(1j**P_final.Y_count)
            # need to run a separate cleanup since identities are all mapped to Z 
            # i.e. ZZZZ==IIII in QuantumState
            return QuantumState(P_final.X_block, coeff_vector).cleanup()
        else:
            return P_final

    def __getitem__(self, key: Union[slice, int]) -> "PauliwordOp":
        """ Makes the PauliwordOp subscriptable - returns a PauliwordOp constructed
        from the indexed row and coefficient from the symplectic matrix 
        """
        if isinstance(key, int):
            if key<0:
                # allow negative subscript
                key+=self.n_terms
            assert(key<self.n_terms), 'Index out of range'
            symp_index = self.symp_matrix[key]
            coef_index = self.coeff_vec[key]
            return PauliwordOp(symp_index, [coef_index])
        elif isinstance(key, slice):
            start, stop = key.start, key.stop
            if start is None:
                start=0
            if stop is None:
                stop=self.n_terms
            mask = np.arange(start, stop, key.step)
            symp_index = self.symp_matrix[mask]
            coef_index = self.coeff_vec[mask]
            return PauliwordOp(symp_index, coef_index)

    def __iter__(self):
        """ Makes a PauliwordOp instance iterable
        """
        return iter([self[i] for i in range(self.n_terms)])

    def multiply_by_constant(self, 
            const: complex
        ) -> "PauliwordOp":
        """
        Multiply the PauliwordOp by a complex coefficient
        """
        return PauliwordOp(self.symp_matrix, self.coeff_vec*const)

    def commutes_termwise(self, 
            Pword: "PauliwordOp"
        ) -> np.array:
        """ Outputs an array in which rows correspond with terms of the internal PauliwordOp (self)
        and colummns of Pword - True where terms commute and False if anticommutes

        **example
        op1 = PauliwordOp(['XYXZ', 'YYII'], [1,1])
        op2 = PauliwordOp(['YYZZ', 'XIXZ', 'XZZI'], [1,1,1])
        op1.commutes_termwise(op2)
        >> array([ 
                [ True,  True,  True],
                [ True, False,  True]]
                )
        """
        assert (self.n_qubits == Pword.n_qubits), 'Pauliwords defined for different number of qubits'
        Omega_Pword_symp = np.hstack((Pword.Z_block,  Pword.X_block)).T
        return (self.symp_matrix @ Omega_Pword_symp) % 2 == 0

    def commutator(self, Pword: "PauliwordOp") -> "PauliwordOp":
        """ Computes the commutator [A, B] = AB - BA
        """
        return (self * Pword - Pword * self).cleanup_zeros()

    def anticommutator(self, Pword: "PauliwordOp") -> "PauliwordOp":
        """ Computes the anticommutator {A, B} = AB + BA
        """
        return (self * Pword + Pword * self).cleanup_zeros()

    def commutes(self, 
            Pword: "PauliwordOp"
        ) -> bool:
        """ Checks if every term of self commutes with every term of Pword
        """
        return self.commutator(Pword).n_terms == 0
    
    @cached_property
    def adjacency_matrix(self):
        """ Checks which terms of self commute within itself
        """
        return self.commutes_termwise(self)

    @cached_property
    def is_noncontextual(self):
        """ Returns True if the operator is noncontextual, False if contextual
        Scales as O(N^2), compared with the O(N^3) algorithm of https://doi.org/10.1103/PhysRevLett.123.200501
        """
        # mask the terms that do not commute universally amongst the operator
        mask_non_universal = np.where(np.any(~self.adjacency_matrix, axis=1))[0]
        # look only at the unique rows in the masked adjacency matrix -
        # identical rows correspond with operators of the same clique
        unique_commutation_character = np.unique(
            np.array(
                self.adjacency_matrix[mask_non_universal,:][:,mask_non_universal], 
                dtype=int
                ), 
            axis=0
        )
        # if the unique commutation characteristics are disjoint, i.e. no overlapping ones 
        # between rows, the operator is noncontextual - hence we sum over rows and check
        # the resulting vector consists of all ones.
        return np.all(np.einsum('ij->j', unique_commutation_character)==1)

    def _rotate_by_single_Pword(self, 
            Pword: "PauliwordOp", 
            angle: float = None
        ) -> "PauliwordOp":
        """ 
        Let R(t) = e^{i t/2 Q} = cos(t/2)*I + i*sin(t/2)*Q, then one of the following can occur:
        R(t) P R^\dag(t) = P when [P,Q] = 0
        R(t) P R^\dag(t) = cos(t) P + sin(t) (-iPQ) when {P,Q} = 0

        This operation is Clifford when t=pi/2, since cos(pi/2) P - sin(pi/2) iPQ = -iPQ.
        For t!=pi/2 an increase in the number of terms can be observed (non-Clifford unitary).
        
        <!> Please note the definition of the angle in R(t)...
            different implementations could be out by a factor of 2!
        """
        assert(Pword.n_terms==1), 'Only rotation by single Pauliword allowed here'
        if Pword.coeff_vec[0] != 1:
            # non-1 coefficients will affect the sign and angle in the exponent of R(t)
            # imaginary coefficients result in non-unitary R(t)
            Pword_copy = Pword.copy()
            Pword_copy.coeff_vec[0] = 1
            warnings.warn(f'Pword coefficient {Pword.coeff_vec[0]: .8f} has been set to 1')
        else:
            Pword_copy = Pword

        commute_vec = self.commutes_termwise(Pword_copy).flatten()
        commute_symp = self.symp_matrix[commute_vec]
        commute_coeff = self.coeff_vec[commute_vec]
        # ~commute_vec == not commutes, this indexes the anticommuting terms
        anticommute_symp = self.symp_matrix[~commute_vec]
        anticommute_coeff = self.coeff_vec[~commute_vec]

        commute_self = PauliwordOp(commute_symp, commute_coeff)
        anticom_self = PauliwordOp(anticommute_symp, anticommute_coeff)

        if angle is None:
            # assumes pi/2 rotation so Clifford
            anticom_part = (anticom_self*Pword_copy).multiply_by_constant(-1j)
        else:
            # if angle is specified, performs non-Clifford rotation
            anticom_part = (anticom_self.multiply_by_constant(np.cos(angle)) + 
                            (anticom_self*Pword_copy).multiply_by_constant(-1j*np.sin(angle)))
        
        return commute_self + anticom_part

<<<<<<< HEAD
    def perform_rotations(self, 
            rotations: List[Tuple["PauliwordOp", float]]
=======

    def __repr__(self):
        return str(self)


    def recursive_rotate_by_Pword(self, 
            rotations: List[Tuple[str, float]]
>>>>>>> 72493d1a
        ) -> "PauliwordOp":
        """ 
        Performs single Pauli rotations recursively left-to-right given a list of paulis supplied 
        either as strings or in the symplectic representation. This method does not allow coefficients 
        to be specified as rotation in this setting is ill-defined.

        If no angles are given then rotations are assumed to be pi/2 (Clifford)
        """
        op_copy = self.copy()
        for pauli_rotation,angle in rotations:
            op_copy = op_copy._rotate_by_single_Pword(pauli_rotation, angle).cleanup()
        return op_copy

    @cached_property
    def conjugate(self) -> "PauliwordOp":
        """
        Returns:
            Pword_conj (PauliwordOp): The Hermitian conjugated operator
        """
        Pword_conj = PauliwordOp(
            operator  = self.symp_matrix, 
            coeff_vec = self.coeff_vec.conjugate()
        )
        return Pword_conj

    @cached_property
    def PauliwordOp_to_OF(self) -> List[QubitOperator]:
        """ TODO Interface with converter.py (replace with to_dictionary method)
        """
        OF_list = []
        for Pvec_single, coeff_single in zip(self.symp_matrix, self.coeff_vec):
            P_string = symplectic_to_string(Pvec_single)
            OF_string = ' '.join([Pi+str(i) for i,Pi in enumerate(P_string) if Pi!='I'])
            OF_list.append(QubitOperator(OF_string, coeff_single))
        return OF_list

    @cached_property
    def to_dictionary(self) -> Dict[str, complex]:
        """
        Method for converting the operator from the symplectic representation 
        to a dictionary of the form {P_string:coeff, ...}
        """
        # clean the operator since duplicated terms will be overwritten in the conversion to a dictionary
        op_to_convert = self.cleanup()
        out_dict = {symplectic_to_string(symp_vec):coeff for symp_vec, coeff 
                    in zip(op_to_convert.symp_matrix, op_to_convert.coeff_vec)}
        return out_dict

    @cached_property
    def to_sparse_matrix(self) -> csr_matrix:
        """
        Function to get (2**n, 2**n) matrix of operator acting in Hilbert space

        """
        out_matrix = csr_matrix( ([],([],[])),
                                  shape=(2**self.n_qubits,2**self.n_qubits)
                                  )
        for Pvec_single, coeff_single in zip(self.symp_matrix, self.coeff_vec):
            out_matrix += symplectic_to_sparse_matrix(Pvec_single, coeff_single)

        return out_matrix

    def qwc_single_Pword(self,
            Pword: "PauliwordOp"
        ) -> bool:
        """ Checks self qubit wise commute (QWC) with another single Pauliword
        """
        assert (self.n_terms == 1), 'self operator must be a single Pauliword'
        assert (Pword.n_terms == 1), 'Pword must be a single Pauliword'

        # NOT identity locations (used for mask)
        self_I = np.bitwise_or(self.X_block, self.Z_block).astype(bool)
        Pword_I = np.bitwise_or(Pword.X_block, Pword.Z_block).astype(bool)

        # Get the positions where neither self nor Pword have I acting on them
        unique_non_I_locations = np.bitwise_and(self_I, Pword_I)

        # check non I operators are the same!
        same_Xs = np.bitwise_not(
            np.bitwise_xor(self.X_block[unique_non_I_locations], Pword.X_block[unique_non_I_locations]).astype(
                bool))
        same_Zs = np.bitwise_not(
            np.bitwise_xor(self.Z_block[unique_non_I_locations], Pword.Z_block[unique_non_I_locations]).astype(
                bool))

        if np.all(same_Xs) and np.all(same_Zs):
            return True
        else:
            return False

class QuantumState:
    """ Class to represent quantum states.
    
    This is achieved by identifying the state with a 
    state_op (PauliwordOp), namely |0> --> Z, |1> --> X. 
    
    For example, the 2-qubit Bell state is mapped as follows: 
        1/sqrt(2) (|00> + |11>) --> 1/sqrt(2) (ZZ + XX)
    Observe the state is recovered by applying the state_op to the 
    zero vector |00>, which will be the X_block of state_op.
    
    This ensures correct phases when multiplying the quantum state by a PauliwordOp.

    QuantumState is defined in base.py to avoid circular imports since multiplication
    behaviour is defined between QuantumState and PauliwordOp
    """
    def __init__(self, 
            state_matrix: Union[List[List[int]], np.array], 
            coeff_vector: Union[List[complex], np.array] = None,
            vec_type: str = 'ket'
        ) -> None:
        """ The state is not normalized by default, since this would result
        in incorrect behaviour when perfoming non-unitary multiplications,
        e.g. for evaluating expectation values of Hamiltonians. However, if
        one wishes to normalize the state, it is stored as a cached propoerty
        as QuantumState.normalize.
        """
        if isinstance(state_matrix, list):
            state_matrix = np.array(state_matrix)
        if isinstance(coeff_vector, list):
            coeff_vector = np.array(coeff_vector)
        assert(set(state_matrix.flatten()).issubset({0,1})) # must be binary, does not support N-ary qubits
        self.n_terms, self.n_qubits = state_matrix.shape
        self.state_matrix = state_matrix
        if coeff_vector is None:
            # if no coefficients specified produces a uniform superposition
            self.coeff_vector = np.ones(self.n_terms)/np.sqrt(self.n_terms)
        else:
            self.coeff_vector = coeff_vector
        self.vec_type = vec_type
        # the quantum state is manipulated via the state_op PauliwordOp
        symp_matrix = np.hstack([state_matrix, 1-state_matrix])
        self.state_op = PauliwordOp(symp_matrix, self.coeff_vector)

    def copy(self) -> "QuantumState":
        """ 
        Create a carbon copy of the class instance
        """
        return deepcopy(self)

    def __str__(self) -> str:
        """ 
        Defines the print behaviour of QuantumState - differs depending on vec_type

        Returns:
            out_string (str): human-readable QuantumState string
        """
        out_string = ''
        for basis_vec, coeff in zip(self.state_matrix, self.coeff_vector):
            basis_string = ''.join([str(i) for i in basis_vec])
            if self.vec_type == 'ket':
                out_string += (f'{coeff: .10f} |{basis_string}> +\n')
            elif self.vec_type == 'bra':
                out_string += (f'{coeff: .10f} <{basis_string}| +\n')
            else:
                raise ValueError('Invalid vec_type, must be bra or ket')
        return out_string[:-3]
    
    def __add__(self, 
            Qstate: "QuantumState"
        ) -> "QuantumState":
        """ Add to this QuantumState another QuantumState by summing 
        the respective state_op (PauliwordOp representing the state)
        """
        new_state = self.state_op + Qstate.state_op
        return QuantumState(new_state.X_block, new_state.coeff_vec)
    
    def __sub__(self, 
            Qstate: "QuantumState"
        ) -> "QuantumState":
        """ Subtract from this QuantumState another QuantumState by subtracting 
        the respective state_op (PauliwordOp representing the state)
        """
        new_state_op = self.state_op - Qstate.state_op
        return QuantumState(new_state_op.X_block, new_state_op.coeff_vec)
    
    def __mul__(self,
        mul_obj: Union["QuantumState", PauliwordOp]
        ) -> Union["QuantumState", complex]:
        """
        Right multiplication of a bra QuantumState by either a ket QuantumState or PauliwordOp
        
        Returns:
            - inner_product (complex): when mul_obj is a ket state
            - new_bra_state (QuantumState): when mul_obj is a PauliwordOp
        """
        assert(self.n_qubits == mul_obj.n_qubits), 'Multiplication object defined for different number of qubits'
        assert(self.vec_type=='bra'), 'Cannot multiply a ket from the right'
        
        if isinstance(mul_obj, QuantumState):
            assert(mul_obj.vec_type=='ket'), 'Cannot multiply a bra with another bra'
            inner_product=0
            for (bra_string, bra_coeff),(ket_string, ket_coeff) in product(
                    zip(self.state_matrix, self.coeff_vector), 
                    zip(mul_obj.state_matrix, mul_obj.coeff_vector)
                ):
                if np.all(bra_string == ket_string):
                    inner_product += (bra_coeff*ket_coeff)
            return inner_product

        elif isinstance(mul_obj, PauliwordOp):
            new_state_op = self.state_op * mul_obj
            new_state_op.coeff_vec*=((-1j)**new_state_op.Y_count)
            new_bra_state = QuantumState(
                new_state_op.X_block, 
                new_state_op.coeff_vec, 
                vec_type='bra'
            )
            return new_bra_state.cleanup()

        else:
            raise ValueError('Trying to multiply QuantumState by unrecognised object - must be another Quantum state or PauliwordOp')   

    def cleanup(self, zero_threshold=1e-15) -> "QuantumState":
        """ Combines duplicate basis states, summing their coefficients
        """
        clean_state_op = self.state_op.cleanup_zeros(zero_threshold=zero_threshold)
        return QuantumState(
            clean_state_op.X_block, 
            clean_state_op.coeff_vec, 
            vec_type=self.vec_type
        )

    @cached_property
    def normalize(self):
        """
        Returns:
            self (QuantumState)
        """
        coeff_vector = self.coeff_vector/norm(self.coeff_vector)
        return QuantumState(self.state_matrix, coeff_vector)
        
    @cached_property
    def conjugate(self) -> "QuantumState":
        """
        Returns:
            conj_state (QuantumState): The Hermitian conjugated state i.e. bra -> ket, ket -> bra
        """
        if self.vec_type == 'ket':
            new_type = 'bra'
        else:
            new_type = 'ket'
        conj_state = QuantumState(
            state_matrix = self.state_matrix, 
            coeff_vector = self.coeff_vector.conjugate(),
            vec_type     = new_type
        )
        return conj_state

    @cached_property
    def to_sparse_matrix(self):
        """
        Returns:
            sparse_Qstate (csr_matrix): sparse matrix representation of the statevector
        """
        nonzero_indices = [int(''.join([str(i) for i in row]),2) for row in self.state_matrix]
        sparse_Qstate = csr_matrix(
            (self.coeff_vector, (nonzero_indices, np.zeros_like(nonzero_indices))), 
            shape = (2**self.n_qubits, 1), 
            dtype=np.complex128
        )
        return sparse_Qstate

def array_to_QuantumState(statevector, threshold=1e-15):
    """ Given a vector of 2^N elements over N qubits, convert to a QuantumState object.
    
    Returns:
        Qstate (QuantumState): a QuantumState object representing the input vector
        
    **example
        statevector = array([0.57735027,0,0,0,0,0.81649658,0,0])
        print(array_to_QuantumState(statevector)) 
        >>  0.5773502692 |000> + 
            0.8164965809 |101>
    """
    N = np.log2(statevector.shape[0])
    assert(N-int(N) == 0), 'the statevector dimension is not a power of 2'
    N = int(N)
    non_zero = np.where(abs(statevector)>=threshold)[0]
    state_matrix = np.array([[int(i) for i in list(np.binary_repr(index,N))] for index in non_zero])
    coeff_vector = statevector[non_zero]
    Qstate = QuantumState(state_matrix, coeff_vector)
    return Qstate<|MERGE_RESOLUTION|>--- conflicted
+++ resolved
@@ -183,6 +183,9 @@
             out_string += (f'{format(coeff, self.sigfig)} {p_string} +\n')
         return out_string[:-3]
 
+    def __repr__(self):
+        return str(self)
+
     def copy(self) -> "PauliwordOp":
         """ 
         Create a carbon copy of the class instance
@@ -522,18 +525,8 @@
         
         return commute_self + anticom_part
 
-<<<<<<< HEAD
     def perform_rotations(self, 
             rotations: List[Tuple["PauliwordOp", float]]
-=======
-
-    def __repr__(self):
-        return str(self)
-
-
-    def recursive_rotate_by_Pword(self, 
-            rotations: List[Tuple[str, float]]
->>>>>>> 72493d1a
         ) -> "PauliwordOp":
         """ 
         Performs single Pauli rotations recursively left-to-right given a list of paulis supplied 
